# config.py
import os
from enum import Enum
from pathlib import Path
from typing import Optional

from pydantic_settings import BaseSettings

from src.utils import singleton
from utils.logger import logger
from utils.yaml_handler import YamlHandler


class Browser(str, Enum):
    CHROMIUM = "chromium"
    FIREFOX = "firefox"
    WEBKIT = "webkit"


class Environment(str, Enum):
    DEV = "dev"
    TEST = "test"
    STAGE = "stage"
    PROD = "prod"


class Project(str, Enum):
    DEMO = "demo"
    HOLO_LIVE = "holo_live"  # 确保枚举值使用小写
    ASSISTANT = "assistant"
    OTHER_PROJECT = "other_project"
    MARKETING = "marketing"
    CHANNEL_PAGE = "channel_page"
    CRM_STORE_BACKEND = "crm_store_backend"
<<<<<<< HEAD
    AHOH = "ahoh"
=======
    AHOH= "ahoh"
    DA_PING ="da_ping"
>>>>>>> d2302543


@singleton
class Config(BaseSettings):
    marker: Optional[str] = None
    keyword: Optional[str] = None
    headed: bool = True  # 将默认值改为 True
    browser: Browser = Browser.CHROMIUM
    env: Environment = Environment.PROD
    project: Project = Project.DEMO
    base_url: str = ""
    test_dir: str = ""
    browser_config: Optional[dict] = None
    test_file: str = ""

    class Config:
        case_sensitive = False

    def __init__(self, **kwargs):
        super().__init__(**kwargs)
        self._update_config_based_on_env_and_project()
        self.validate_config()

    def validate_config(self):
        """验证配置是否有效"""
        if not isinstance(self.project, Project):
            try:
                self.project = Project(self.project.lower())  # 转换为小写再验证
            except ValueError:
                valid_projects = ", ".join([p.value for p in Project])
                raise ValueError(f"Invalid project: {self.project}. Valid projects are: {valid_projects}")

    def _update_config_based_on_env_and_project(self):
        """根据环境和项目更新配置"""
        try:
            env_config = YamlHandler().load_yaml('config/env_config.yaml')
            if not env_config or not isinstance(env_config, dict):
                raise ValueError("Invalid YAML configuration")

            projects = env_config.get('projects', {})
            if not projects or not isinstance(projects, dict):
                raise ValueError("Missing or invalid projects configuration")

            # 从 projects 字典中获取项目配置
            project_config = projects.get(self.project.value)
            if not project_config:
                raise ValueError(f"Project {self.project.value} not found in config")

            # 获取环境URL
            environments = project_config.get('environments', {})
            self.base_url = environments.get(self.env.value)
            if not self.base_url:
                raise ValueError(f"Environment {self.env.value} not found for project {self.project.value}")

            # 设置测试数据目录
            self.test_dir = project_config.get("test_dir")
            self.browser_config = project_config.get("browser_config", {'viewport': {'width': 1920, 'height': 1080}})

            # 设置环境变量
            os.environ['BASE_URL'] = self.base_url
            os.environ['TEST_DIR'] = str(self.test_dir)
            # os.environ['BROWSER_CONFIG'] = str(browser_config)

        except Exception as e:
            logger.error(f"Failed to load config: {str(e)}")
            raise ValueError(f"Configuration error: {str(e)}")

    def configure_environment(self):
        """配置运行环境"""
        os.environ['PWHEADED'] = '1' if self.headed else '0'
        os.environ['BROWSER'] = self.browser.value
        os.environ['TEST_ENV'] = self.env.value
        os.environ['TEST_PROJECT'] = self.project.value


class DirPath:
    def __init__(self):
        self.test_dir = os.environ['TEST_DIR']
        self.base_dir = Path.cwd()<|MERGE_RESOLUTION|>--- conflicted
+++ resolved
@@ -32,12 +32,8 @@
     MARKETING = "marketing"
     CHANNEL_PAGE = "channel_page"
     CRM_STORE_BACKEND = "crm_store_backend"
-<<<<<<< HEAD
-    AHOH = "ahoh"
-=======
     AHOH= "ahoh"
     DA_PING ="da_ping"
->>>>>>> d2302543
 
 
 @singleton
