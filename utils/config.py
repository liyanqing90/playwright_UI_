# config.py
import os
from enum import Enum
from pathlib import Path
from typing import Optional

from pydantic_settings import BaseSettings

from src.utils import singleton
from utils.logger import logger
from utils.yaml_handler import YamlHandler


class Browser(str, Enum):
    CHROMIUM = "chromium"
    FIREFOX = "firefox"
    WEBKIT = "webkit"


class Environment(str, Enum):
    DEV = "dev"
    TEST = "test"
    STAGE = "stage"
    PROD = "prod"


class Project(str, Enum):
    DEMO = "demo"
    HOLO_LIVE = "holo_live"  # 确保枚举值使用小写
    ASSISTANT = "assistant"
    OTHER_PROJECT = "other_project"
    MARKETING = "marketing"
<<<<<<< HEAD
    AHOH = "ahoh"
=======
    AHOH= "ahoh"

>>>>>>> 3e6bf1fe

@singleton
class Config(BaseSettings):
    marker: Optional[str] = None
    keyword: Optional[str] = None
    headed: bool = True  # 将默认值改为 True
    browser: Browser = Browser.CHROMIUM
    env: Environment = Environment.PROD
    project: Project = Project.DEMO
    base_url: str = ""
    test_dir: str = ""
    browser_config: Optional[dict] = None
    test_file: str = ""

    class Config:
        case_sensitive = False

    def __init__(self, **kwargs):
        super().__init__(**kwargs)
        self._update_config_based_on_env_and_project()
        self.validate_config()

    def validate_config(self):
        """验证配置是否有效"""
        if not isinstance(self.project, Project):
            try:
                self.project = Project(self.project.lower())  # 转换为小写再验证
            except ValueError:
                valid_projects = ", ".join([p.value for p in Project])
                raise ValueError(f"Invalid project: {self.project}. Valid projects are: {valid_projects}")

    def _update_config_based_on_env_and_project(self):
        """根据环境和项目更新配置"""
        try:
            env_config = YamlHandler().load_yaml('config/env_config.yaml')
            if not env_config or not isinstance(env_config, dict):
                raise ValueError("Invalid YAML configuration")

            projects = env_config.get('projects', {})
            if not projects or not isinstance(projects, dict):
                raise ValueError("Missing or invalid projects configuration")

            # 从 projects 字典中获取项目配置
            project_config = projects.get(self.project.value)
            if not project_config:
                raise ValueError(f"Project {self.project.value} not found in config")

            # 获取环境URL
            environments = project_config.get('environments', {})
            self.base_url = environments.get(self.env.value)
            if not self.base_url:
                raise ValueError(f"Environment {self.env.value} not found for project {self.project.value}")

            # 设置测试数据目录
            self.test_dir = project_config.get("test_dir")
            self.browser_config = project_config.get("browser_config", {'viewport': {'width': 1920, 'height': 1080}})

            # 设置环境变量
            os.environ['BASE_URL'] = self.base_url
            os.environ['TEST_DIR'] = str(self.test_dir)
            # os.environ['BROWSER_CONFIG'] = str(browser_config)

        except Exception as e:
            logger.error(f"Failed to load config: {str(e)}")
            raise ValueError(f"Configuration error: {str(e)}")

    def configure_environment(self):
        """配置运行环境"""
        os.environ['PWHEADED'] = '1' if self.headed else '0'
        os.environ['BROWSER'] = self.browser.value
        os.environ['TEST_ENV'] = self.env.value
        os.environ['TEST_PROJECT'] = self.project.value


class DirPath:
    def __init__(self):
        self.test_dir = os.environ['TEST_DIR']
        self.base_dir = Path.cwd()<|MERGE_RESOLUTION|>--- conflicted
+++ resolved
@@ -30,12 +30,8 @@
     ASSISTANT = "assistant"
     OTHER_PROJECT = "other_project"
     MARKETING = "marketing"
-<<<<<<< HEAD
-    AHOH = "ahoh"
-=======
     AHOH= "ahoh"
 
->>>>>>> 3e6bf1fe
 
 @singleton
 class Config(BaseSettings):
