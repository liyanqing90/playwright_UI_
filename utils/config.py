# config.py
import os
from enum import Enum
from pathlib import Path
from typing import Optional

from pydantic_settings import BaseSettings

from src.utils import singleton
from utils.logger import logger
from utils.yaml_handler import YamlHandler


class Browser(str, Enum):
    CHROMIUM = "chromium"
    FIREFOX = "firefox"
    WEBKIT = "webkit"


class Environment(str, Enum):
    DEV = "dev"
    TEST = "test"
    STAGE = "stage"
    PROD = "prod"


class Project(str, Enum):
    DEMO = "demo"
    HOLO_LIVE = "holo_live"  # 确保枚举值使用小写
    ASSISTANT = "assistant"
    OTHER_PROJECT = "other_project"
    MARKETING = "marketing"
<<<<<<< HEAD
    CHANNEL_PAGE = "channel_page"
=======
    AHOH= "ahoh"
>>>>>>> 3e6bf1fe


@singleton
class Config(BaseSettings):
    marker: Optional[str] = None
    keyword: Optional[str] = None
    headed: bool = True  # 将默认值改为 True
    browser: Browser = Browser.CHROMIUM
    env: Environment = Environment.PROD
    project: Project = Project.DEMO
    base_url: str = ""
    test_dir: str = ""
    browser_config: Optional[dict] = None
    test_file: str = ""

    class Config:
        case_sensitive = False

    def __init__(self, **kwargs):
        super().__init__(**kwargs)
        self._update_config_based_on_env_and_project()
        self.validate_config()

    def validate_config(self):
        """验证配置是否有效"""
        if not isinstance(self.project, Project):
            try:
                self.project = Project(self.project.lower())  # 转换为小写再验证
            except ValueError:
                valid_projects = ", ".join([p.value for p in Project])
                raise ValueError(f"Invalid project: {self.project}. Valid projects are: {valid_projects}")

    def _update_config_based_on_env_and_project(self):
        """根据环境和项目更新配置"""
        try:
            env_config = YamlHandler().load_yaml('config/env_config.yaml')
            if not env_config or not isinstance(env_config, dict):
                raise ValueError("Invalid YAML configuration")

            projects = env_config.get('projects', {})
            if not projects or not isinstance(projects, dict):
                raise ValueError("Missing or invalid projects configuration")

            # 从 projects 字典中获取项目配置
            project_config = projects.get(self.project.value)
            if not project_config:
                raise ValueError(f"Project {self.project.value} not found in config")

            # 获取环境URL
            environments = project_config.get('environments', {})
            self.base_url = environments.get(self.env.value)
            if not self.base_url:
                raise ValueError(f"Environment {self.env.value} not found for project {self.project.value}")

            # 设置测试数据目录
            self.test_dir = project_config.get("test_dir")
            self.browser_config = project_config.get("browser_config", {'viewport': {'width': 1920, 'height': 1080}})

            # 设置环境变量
            os.environ['BASE_URL'] = self.base_url
            os.environ['TEST_DIR'] = str(self.test_dir)
            # os.environ['BROWSER_CONFIG'] = str(browser_config)

        except Exception as e:
            logger.error(f"Failed to load config: {str(e)}")
            raise ValueError(f"Configuration error: {str(e)}")

    def configure_environment(self):
        """配置运行环境"""
        os.environ['PWHEADED'] = '1' if self.headed else '0'
        os.environ['BROWSER'] = self.browser.value
        os.environ['TEST_ENV'] = self.env.value
        os.environ['TEST_PROJECT'] = self.project.value


class DirPath:
    def __init__(self):
        self.test_dir = os.environ['TEST_DIR']
        self.base_dir = Path.cwd()<|MERGE_RESOLUTION|>--- conflicted
+++ resolved
@@ -30,11 +30,8 @@
     ASSISTANT = "assistant"
     OTHER_PROJECT = "other_project"
     MARKETING = "marketing"
-<<<<<<< HEAD
     CHANNEL_PAGE = "channel_page"
-=======
     AHOH= "ahoh"
->>>>>>> 3e6bf1fe
 
 
 @singleton
