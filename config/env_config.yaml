projects:
  demo:
    test_dir: "test_data/demo"
    environments:
      dev: "https://energyspace-c-test.autohome.com.cn/live-assistant/assistant"
      test: "https://energyspace-c-test.autohome.com.cn/live-assistant/assistant"
      stage: "https://energyspace-c-test.autohome.com.cn/live-assistant/assistant"
      prod: "https://energyspace-c-test.autohome.com.cn/live-assistant/assistant"
    browser_config: { "viewport": { "width": 1080, "height": 798 } }

  holo_live:
    test_dir: "test_data/hololive"
    environments:
      dev: "http://dev.demo.com"
      test: "http://test.demo.com"
      stage: "http://stage.demo.com"
      prod: "http://prod.demo.com"
    browser_config: { "viewport": { "width": 393, "height": 659 }, "device_scale_factor": 3, "is_mobile": True, "has_touch": True, "default_browser_type": "webkit" }
  assistant:
    test_dir: "test_data/assistant"
    environments:
      dev: "http://dev.hololive.com"
      test: "https://energyspace-c-test.autohome.com.cn/live-assistant/assistant"
      stage: "http://stage.hololive.com"
      prod: "https://energyspace-c-test.autohome.com.cn/live-assistant/assistant"
    browser_config: { "viewport": { "width": 1920, "height": 1080 } }

  marketing:
    test_dir: "test_data/marketing"
    environments:
      dev: "http://dev.demo.com"
      test: "http://test.demo.com"
      stage: "http://stage.demo.com"
      prod: "http://prod.demo.com"
<<<<<<< HEAD
    browser_config: { "viewport": { "width": 393, "height": 659 }, "device_scale_factor": 3, "is_mobile": True, "has_touch": True, "default_browser_type": "webkit" ,        user_agent='Mozilla/5.0 (iPhone; CPU iPhone OS 17_5 like Mac OS X) AppleWebKit/605.1.15 (KHTML, like Gecko) Version/18.2 Mobile/15E148 Safari/604.1',}

  channel_page:
    test_dir: "test_data/channel_page"
    environments:
      dev: "http://dev.demo.com"
      test: "http://test.demo.com"
      stage: "http://stage.demo.com"
      prod: "http://prod.demo.com"
    browser_config: { "viewport": { "width": 393, "height": 659 }, "device_scale_factor": 3, "is_mobile": True, "has_touch": True, "default_browser_type": "webkit" ,        user_agent='Mozilla/5.0 (iPhone; CPU iPhone OS 17_5 like Mac OS X) AppleWebKit/605.1.15 (KHTML, like Gecko) Version/18.2 Mobile/15E148 Safari/604.1', }
=======
    browser_config: {'user_agent': 'Mozilla/5.0 (iPhone; CPU iPhone OS 17_5 like Mac OS X) AppleWebKit/605.1.15 (KHTML, like Gecko) Version/18.2 Mobile/15E148 Safari/604.1', 'viewport': {'width': 393, 'height': 659}, 'device_scale_factor': 3, 'is_mobile': True, 'has_touch': True, 'default_browser_type': 'webkit'}

  other_project:
    test_dir: "test_data/other_project"
    environments:
      dev: "http://dev.other.com"
      test: "http://test.other.com"
      stage: "http://stage.other.com"
      prod: "http://prod.other.com"
>>>>>>> 1d5d2903
<|MERGE_RESOLUTION|>--- conflicted
+++ resolved
@@ -32,8 +32,7 @@
       test: "http://test.demo.com"
       stage: "http://stage.demo.com"
       prod: "http://prod.demo.com"
-<<<<<<< HEAD
-    browser_config: { "viewport": { "width": 393, "height": 659 }, "device_scale_factor": 3, "is_mobile": True, "has_touch": True, "default_browser_type": "webkit" ,        user_agent='Mozilla/5.0 (iPhone; CPU iPhone OS 17_5 like Mac OS X) AppleWebKit/605.1.15 (KHTML, like Gecko) Version/18.2 Mobile/15E148 Safari/604.1',}
+    browser_config: {'user_agent': 'Mozilla/5.0 (iPhone; CPU iPhone OS 17_5 like Mac OS X) AppleWebKit/605.1.15 (KHTML, like Gecko) Version/18.2 Mobile/15E148 Safari/604.1', 'viewport': {'width': 393, 'height': 659}, 'device_scale_factor': 3, 'is_mobile': True, 'has_touch': True, 'default_browser_type': 'webkit'}
 
   channel_page:
     test_dir: "test_data/channel_page"
@@ -43,8 +42,6 @@
       stage: "http://stage.demo.com"
       prod: "http://prod.demo.com"
     browser_config: { "viewport": { "width": 393, "height": 659 }, "device_scale_factor": 3, "is_mobile": True, "has_touch": True, "default_browser_type": "webkit" ,        user_agent='Mozilla/5.0 (iPhone; CPU iPhone OS 17_5 like Mac OS X) AppleWebKit/605.1.15 (KHTML, like Gecko) Version/18.2 Mobile/15E148 Safari/604.1', }
-=======
-    browser_config: {'user_agent': 'Mozilla/5.0 (iPhone; CPU iPhone OS 17_5 like Mac OS X) AppleWebKit/605.1.15 (KHTML, like Gecko) Version/18.2 Mobile/15E148 Safari/604.1', 'viewport': {'width': 393, 'height': 659}, 'device_scale_factor': 3, 'is_mobile': True, 'has_touch': True, 'default_browser_type': 'webkit'}
 
   other_project:
     test_dir: "test_data/other_project"
@@ -53,4 +50,3 @@
       test: "http://test.other.com"
       stage: "http://stage.other.com"
       prod: "http://prod.other.com"
->>>>>>> 1d5d2903
