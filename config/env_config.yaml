--- conflicted
+++ resolved
@@ -44,11 +44,7 @@
       dev: "https://energyspace-c-test.autohome.com.cn/live-assistant/assistant"
       test: "https://energyspace-c-test.autohome.com.cn/live-assistant/assistant"
       stage: "https://energyspace-c-test.autohome.com.cn/live-assistant/assistant"
-<<<<<<< HEAD
-      prod: "http://edit.ahohcrm.terra.corpautohome.com"
-=======
       prod: "http://edit.ahohcrm.corpautohome.com/#/login"
->>>>>>> 5e9df3a0
     browser_config: { "viewport": { "width": 1600, "height": 900 } }
 
   marketing:
