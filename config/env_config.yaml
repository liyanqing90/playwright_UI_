--- conflicted
+++ resolved
@@ -6,90 +6,4 @@
       test: "https://energyspace-c-test.autohome.com.cn/live-assistant/assistant"
       stage: "https://energyspace-c-test.autohome.com.cn/live-assistant/assistant"
       prod: "https://energyspace-c-test.autohome.com.cn/live-assistant/assistant"
-    browser_config: { "viewport": { "width": 1080, "height": 798 } }
-
-<<<<<<< HEAD
-  hololive:
-    test_dir: "test_data/hololive"
-    environments:
-      dev: "http://dev.demo.com"
-      test: "http://test.demo.com"
-      stage: "http://stage.demo.com"
-      prod: "http://prod.demo.com"
-    browser_config: { 'user_agent': 'Mozilla/5.0 (iPhone; CPU iPhone OS 17_5 like Mac OS X) AppleWebKit/605.1.15 (KHTML, like Gecko) Version/18.2 Mobile/15E148 Safari/604.1', 'viewport': { 'width': 393, 'height': 659 }, 'device_scale_factor': 3, 'is_mobile': True, 'has_touch': True, 'default_browser_type': 'webkit' }
-
-  assistant:
-    test_dir: "test_data/assistant"
-    environments:
-      dev: "http://dev.hololive.com"
-      test: "https://energyspace-c-test.autohome.com.cn/live-assistant/assistant"
-      stage: "http://stage.hololive.com"
-      prod: "https://energyspace-c-test.autohome.com.cn/live-assistant/assistant"
-    browser_config: { "viewport": { "width": 1920, "height": 1080 } }
-
-  ahoh:
-    test_dir: "test_data/ahoh"
-    environments:
-      dev: "https://energyspace-c-test.autohome.com.cn/live-assistant/assistant"
-      test: "https://energyspace-c-test.autohome.com.cn/live-assistant/assistant"
-      stage: "https://energyspace-c-test.autohome.com.cn/live-assistant/assistant"
-      prod: "http://app.ahohcrm.autohome.com.cn/v/login"
-      #店端后台 online https://ahohcrm.autohome.com.cn/#/login
-      # online-old:https://ahohcrm.app.autohome.com.cn/v/index#online：http://app.ahohcrm.autohome.com.cn/v/login #Test：http://test.crmapp.ahoh.mulan.corpautohome.com/v/index
-      #线上压测环境：http://ahohcrm-pressure.app.thallo.corpautohome.com/v/
-    browser_config: { "viewport": { "width": 393, "height": 989 }, "device_scale_factor": 3, "is_mobile": True, "has_touch": True, "default_browser_type": "webkit" }
-
-  crm_backend:
-    test_dir: "test_data/crm_backend"
-    environments:
-      dev: "https://energyspace-c-test.autohome.com.cn/live-assistant/assistant"
-      test: "https://energyspace-c-test.autohome.com.cn/live-assistant/assistant"
-      stage: "https://energyspace-c-test.autohome.com.cn/live-assistant/assistant"
-      prod: "http://edit.ahohcrm.terra.corpautohome.com"
-    browser_config: { "viewport": { "width": 1920, "height": 1080 } }
-
-  marketing:
-    test_dir: "test_data/marketing"
-    environments:
-      dev: "http://dev.demo.com"
-      test: "http://test.demo.com"
-      stage: "http://stage.demo.com"
-      prod: "https://energyspace.m.autohome.com.cn"
-    browser_config: { 'user_agent': 'Mozilla/5.0 (iPhone; CPU iPhone OS 17_5 like Mac OS X) AppleWebKit/605.1.15 (KHTML, like Gecko) Version/18.2 Mobile/15E148 Safari/604.1', 'viewport': { 'width': 393, 'height': 659 }, 'device_scale_factor': 3, 'is_mobile': True, 'has_touch': True, 'default_browser_type': 'webkit' }
-
-  channel_page:
-    test_dir: "test_data/channel_page"
-    environments:
-      dev: "http://dev.demo.com"
-      test: "http://test.demo.com"
-      stage: "http://stage.demo.com"
-      prod: "http://prod.demo.com"
-    browser_config: { 'user_agent': 'Mozilla/5.0 (iPhone; CPU iPhone OS 17_5 like Mac OS X) AppleWebKit/605.1.15 (KHTML, like Gecko) Version/18.2 Mobile/15E148 Safari/604.1', 'viewport': { 'width': 393, 'height': 659 }, 'device_scale_factor': 3, 'is_mobile': True, 'has_touch': True, 'default_browser_type': 'webkit' }
-
-  crm_store_backend:
-    test_dir: "test_data/crm_store_backend"
-    environments:
-      dev: "http://dev.hololive.com"
-      test: "https://energyspace-c-test.autohome.com.cn/live-assistant/assistant"
-      stage: "http://stage.hololive.com"
-      prod: "https://ahohcrm.autohome.com.cn/#/login"
-    browser_config: { "viewport": { "width": 1920, "height": 1080 } }
-
-
-=======
->>>>>>> 0024ae45
-  other_project:
-    test_dir: "test_data/other_project"
-    environments:
-      dev: "http://dev.other.com"
-      test: "http://test.other.com"
-      stage: "http://stage.other.com"
-      prod: "http://prod.other.com"
-  da_ping:
-    test_dir: "test_data/da_ping"
-    environments:
-      dev: "http://devapp.terra.corpautohome.com/screen/home?storeId=94084"
-      test: "https://ahohcrm-test.autohome.com.cn/screen/home?storeId=94084"
-      stage: "https://ahohcrm-test.autohome.com.cn/screen/home?storeId=94084"
-      prod: "https://ahohcrm-pre.autohome.com.cn/screen/home?storeId=3425"
-    browser_config: { "viewport": { "width": 1200, "height": 600 } }
+    browser_config: { "viewport": { "width": 1080, "height": 798 } }