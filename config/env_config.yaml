projects:
  demo:
    test_dir: "test_data/demo"
    environments:
      dev: "https://energyspace-c-test.autohome.com.cn/live-assistant/assistant"
      test: "https://energyspace-c-test.autohome.com.cn/live-assistant/assistant"
      stage: "https://energyspace-c-test.autohome.com.cn/live-assistant/assistant"
      prod: "https://energyspace-c-test.autohome.com.cn/live-assistant/assistant"
    browser_config: { "viewport": { "width": 1080, "height": 798 } }

  holo_live:
    test_dir: "test_data/hololive"
    environments:
      dev: "http://dev.demo.com"
      test: "http://test.demo.com"
      stage: "http://stage.demo.com"
      prod: "http://prod.demo.com"
    browser_config: { "viewport": { "width": 393, "height": 659 }, "device_scale_factor": 3, "is_mobile": True, "has_touch": True, "default_browser_type": "webkit" }

  assistant:
    test_dir: "test_data/assistant"
    environments:
      dev: "http://dev.hololive.com"
      test: "https://energyspace-c-test.autohome.com.cn/live-assistant/assistant"
      stage: "http://stage.hololive.com"
      prod: "https://energyspace-c-test.autohome.com.cn/live-assistant/assistant"
    browser_config: { "viewport": { "width": 1920, "height": 1080 } }

  ahoh:
    test_dir: "test_data/ahoh"
    environments:
      dev: "https://energyspace-c-test.autohome.com.cn/live-assistant/assistant"
      test: "https://energyspace-c-test.autohome.com.cn/live-assistant/assistant"
      stage: "https://energyspace-c-test.autohome.com.cn/live-assistant/assistant"
      prod: "http://app.ahohcrm.autohome.com.cn/v/login"
      #店端后台 online https://ahohcrm.autohome.com.cn/#/login
      # online-old:https://ahohcrm.app.autohome.com.cn/v/index#online：http://app.ahohcrm.autohome.com.cn/v/login #Test：http://test.crmapp.ahoh.mulan.corpautohome.com/v/index
      #线上压测环境：http://ahohcrm-pressure.app.thallo.corpautohome.com/v/
    browser_config: { "viewport": { "width": 393, "height": 659 }, "device_scale_factor": 3, "is_mobile": True, "has_touch": True, "default_browser_type": "webkit" }

  marketing:
    test_dir: "test_data/marketing"
    environments:
      dev: "http://dev.demo.com"
      test: "http://test.demo.com"
      stage: "http://stage.demo.com"
      prod: "http://prod.demo.com"
    browser_config: {'user_agent': 'Mozilla/5.0 (iPhone; CPU iPhone OS 17_5 like Mac OS X) AppleWebKit/605.1.15 (KHTML, like Gecko) Version/18.2 Mobile/15E148 Safari/604.1', 'viewport': {'width': 393, 'height': 659}, 'device_scale_factor': 3, 'is_mobile': True, 'has_touch': True, 'default_browser_type': 'webkit'}

<<<<<<< HEAD
  channel_page:
    test_dir: "test_data/channel_page"
    environments:
      dev: "http://dev.demo.com"
      test: "http://test.demo.com"
      stage: "http://stage.demo.com"
      prod: "http://prod.demo.com"
    browser_config: {'user_agent': 'Mozilla/5.0 (iPhone; CPU iPhone OS 17_5 like Mac OS X) AppleWebKit/605.1.15 (KHTML, like Gecko) Version/18.2 Mobile/15E148 Safari/604.1', 'viewport': {'width': 393, 'height': 659}, 'device_scale_factor': 3, 'is_mobile': True, 'has_touch': True, 'default_browser_type': 'webkit'}
=======
  crm_store_backend:
    test_dir: "test_data/crm_store_backend"
    environments:
      dev: "http://dev.hololive.com"
      test: "https://energyspace-c-test.autohome.com.cn/live-assistant/assistant"
      stage: "http://stage.hololive.com"
      prod: "https://ahohcrm.autohome.com.cn/#/login"
    browser_config: { "viewport": { "width": 1920, "height": 1080 } }

>>>>>>> 2d6c0864

  other_project:
    test_dir: "test_data/other_project"
    environments:
      dev: "http://dev.other.com"
      test: "http://test.other.com"
      stage: "http://stage.other.com"
      prod: "http://prod.other.com"
<|MERGE_RESOLUTION|>--- conflicted
+++ resolved
@@ -47,7 +47,6 @@
       prod: "http://prod.demo.com"
     browser_config: {'user_agent': 'Mozilla/5.0 (iPhone; CPU iPhone OS 17_5 like Mac OS X) AppleWebKit/605.1.15 (KHTML, like Gecko) Version/18.2 Mobile/15E148 Safari/604.1', 'viewport': {'width': 393, 'height': 659}, 'device_scale_factor': 3, 'is_mobile': True, 'has_touch': True, 'default_browser_type': 'webkit'}
 
-<<<<<<< HEAD
   channel_page:
     test_dir: "test_data/channel_page"
     environments:
@@ -56,7 +55,7 @@
       stage: "http://stage.demo.com"
       prod: "http://prod.demo.com"
     browser_config: {'user_agent': 'Mozilla/5.0 (iPhone; CPU iPhone OS 17_5 like Mac OS X) AppleWebKit/605.1.15 (KHTML, like Gecko) Version/18.2 Mobile/15E148 Safari/604.1', 'viewport': {'width': 393, 'height': 659}, 'device_scale_factor': 3, 'is_mobile': True, 'has_touch': True, 'default_browser_type': 'webkit'}
-=======
+
   crm_store_backend:
     test_dir: "test_data/crm_store_backend"
     environments:
@@ -66,7 +65,6 @@
       prod: "https://ahohcrm.autohome.com.cn/#/login"
     browser_config: { "viewport": { "width": 1920, "height": 1080 } }
 
->>>>>>> 2d6c0864
 
   other_project:
     test_dir: "test_data/other_project"
