from typing import Dict, Any, Set

import allure

# 导入重构后的StepExecutor
from src.step_actions.step_executor import StepExecutor
from utils.logger import logger

log = logger


def _cleanup_test_environment(case: Dict[str, Any]) -> None:
    with allure.step("测试环境清理"):
        log.debug(f"Cleaning up test environment for case: {case['name']}")
        # fixture 的清理会由 pytest 自动处理


def _setup_test_environment(case: Dict[str, Any]) -> None:
    with allure.step("测试环境准备"):
        log.debug(f"Setting up test environment for case: {case['name']}")
        # 添加环境准备代码


class CaseExecutor:
    def __init__(self, case_data: Dict[str, Any], elements: Dict[str, Any]):
        self.case_data = case_data
        self.elements = elements
        self.executed_fixtures: Set[str] = set()

    def execute_test_case(self, page, ui_helper) -> None:
        """执行测试用例
        Args:
            page: Playwright页面对象
            ui_helper: UI操作帮助类
        """
<<<<<<< HEAD
        try:
            # 执行测试步骤
            step_executor = StepExecutor(page, ui_helper, self.elements)

            # 支持两种数据结构：直接的步骤列表或包含步骤的字典
            if isinstance(self.case_data, list):
                # 如果是列表，取第一个元素（兼容旧格式）
                if self.case_data and isinstance(self.case_data[0], dict):
                    steps = self.case_data[0].get("steps", [])
                else:
                    steps = []
            elif isinstance(self.case_data, dict):
                # 如果是字典，直接获取steps
                steps = self.case_data.get("steps", [])
            else:
                steps = []

            # 执行所有步骤
            for step in steps:
                step_executor.execute_step(step)
        finally:
            pass
=======
        # 执行测试步骤
        step_executor = StepExecutor(page, ui_helper, self.elements)

        # 支持两种数据结构：直接的步骤列表或包含步骤的字典
        if isinstance(self.case_data, list):
            # 如果是列表，取第一个元素（兼容旧格式）
            if self.case_data and isinstance(self.case_data[0], dict):
                steps = self.case_data[0].get("steps", [])
            else:
                steps = []
        elif isinstance(self.case_data, dict):
            # 如果是字典，直接获取steps
            steps = self.case_data.get("steps", [])
        else:
            steps = []

        # 执行所有步骤
        for step in steps:
            # 这里不再使用try-except包裹，让异常直接传播
            step_executor.execute_step(step)
>>>>>>> 12e75393
<|MERGE_RESOLUTION|>--- conflicted
+++ resolved
@@ -33,30 +33,6 @@
             page: Playwright页面对象
             ui_helper: UI操作帮助类
         """
-<<<<<<< HEAD
-        try:
-            # 执行测试步骤
-            step_executor = StepExecutor(page, ui_helper, self.elements)
-
-            # 支持两种数据结构：直接的步骤列表或包含步骤的字典
-            if isinstance(self.case_data, list):
-                # 如果是列表，取第一个元素（兼容旧格式）
-                if self.case_data and isinstance(self.case_data[0], dict):
-                    steps = self.case_data[0].get("steps", [])
-                else:
-                    steps = []
-            elif isinstance(self.case_data, dict):
-                # 如果是字典，直接获取steps
-                steps = self.case_data.get("steps", [])
-            else:
-                steps = []
-
-            # 执行所有步骤
-            for step in steps:
-                step_executor.execute_step(step)
-        finally:
-            pass
-=======
         # 执行测试步骤
         step_executor = StepExecutor(page, ui_helper, self.elements)
 
@@ -76,5 +52,4 @@
         # 执行所有步骤
         for step in steps:
             # 这里不再使用try-except包裹，让异常直接传播
-            step_executor.execute_step(step)
->>>>>>> 12e75393
+            step_executor.execute_step(step)