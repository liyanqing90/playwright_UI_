import re
from typing import Dict, Any, Set

import allure

from src.test_step_executor import StepExecutor
from utils.logger import logger

log = logger


def _cleanup_test_environment(case: Dict[str, Any]) -> None:
    with allure.step("测试环境清理"):
        log.debug(f"Cleaning up test environment for case: {case['name']}")
        # fixture 的清理会由 pytest 自动处理


def _setup_test_environment(case: Dict[str, Any]) -> None:
    with allure.step("测试环境准备"):
        log.debug(f"Setting up test environment for case: {case['name']}")
        # 添加环境准备代码


class CaseExecutor:
    def __init__(self, case_data: Dict[str, Any], elements: Dict[str, Any]):
        self.case_data = case_data
        self.elements = elements
        self.executed_fixtures: Set[str] = set()

    def execute_test_case(self, page, ui_helper) -> None:
        """执行测试用例
        Args:
            page: Playwright页面对象
            ui_helper: UI操作帮助类
        """
        try:
            # 执行测试步骤
            step_executor = StepExecutor(page, ui_helper, self.elements)
            steps = self.case_data.get("steps")
            for step in steps:
<<<<<<< HEAD
                if step:
                    step_executor.execute_step(step)
                else:
                    log.debug(f"Skipping step: {step}")

=======
                step_executor.execute_step(step)
>>>>>>> 426b5a42
        finally:
            pass<|MERGE_RESOLUTION|>--- conflicted
+++ resolved
@@ -38,14 +38,6 @@
             step_executor = StepExecutor(page, ui_helper, self.elements)
             steps = self.case_data.get("steps")
             for step in steps:
-<<<<<<< HEAD
-                if step:
-                    step_executor.execute_step(step)
-                else:
-                    log.debug(f"Skipping step: {step}")
-
-=======
                 step_executor.execute_step(step)
->>>>>>> 426b5a42
         finally:
             pass