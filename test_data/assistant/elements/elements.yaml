--- conflicted
+++ resolved
@@ -134,58 +134,4 @@
   数据概览: text="数据概览"
   考试第二个标签页: "text=考试 >> nth=0"
   考试查看按钮: "text=查看 >> nth=0"
-<<<<<<< HEAD
-  考试关闭按钮: ".exam-detail .detail-box-close"
-
-
-#个人中心
-
-  头像: .avatar
-  用户手机号: text="15233224950"
-  用户名: text="程强"
-  AI助手设置: text="AI助手设置"
-  大字号选项: label:has-text("大") >> nth=0
-  默认字号选项: label:has-text("默认")
-  综合信息选项: label:has-text("综合信息")
-  大V观点选项: label:has-text("大V观点") >> span >> nth=2
-  深度解析选项: label:has-text("深度解析") >> span >> nth=2
-  自动解答开关: div:has-text("自动解答用户评论") >> role=switch
-  城市选项: ".city"
-  安庆选项: "#item_340800"
-
-
-#技巧
-
-  技巧菜单项: text="技巧"
-  技巧新增按钮: text="新增"
-  技巧引导关注选项: ".ant-select-selection-item"
-  技巧编辑: "text=编辑 >> nth=0"
-  技巧启用技巧开关: text="启用技巧"
-  技巧展示话术开关: text="展示话术"
-  技巧保存按钮: role=button[name="保 存"]
-  技巧状态单元格: role=cell[name="未启用"]
-  技巧提示: (//span[contains(text(),'保存成功')])[1]
-  技巧失败提示 : (//span[contains(text(),'用户已存在该类型的技巧')])[1]
-
-#灵感
-  灵感菜单项: text="灵感"
-  灵感搜索输入框: css=input[type="text"]
-  灵感搜索按钮: css=.search-icon
-  灵感搜索结果: "#listId > div > div > ul > li:nth-child(1)"
-  灵感详情标题: css=#title
-  灵感脚本tab: text="找脚本"
-  灵感制作脚本: text="制作脚本"
-  灵感确定: text="确定"
-  灵感失败提示 : (//span[contains(text(),'请选择引用的原文')])[1]
-  灵感筛选组件: //span[@class='filter-icon']
-  灵感筛选问题意图: text="问题意图"
-  灵感筛选找车: text="找车"
-  灵感筛选达人名称: text="达人名称"
-  灵感筛选唯爱丰田TOYOTA: text="唯爱丰田TOYOTA"
-  灵感筛选讲解车系: text="讲解车系"
-  灵感筛选丰田: text="丰田"
-  灵感筛选车系: (//input[@id='form_item_seriesId'])[1]
-  灵感筛选验证: css="#listId"
-=======
-  考试关闭按钮: ".exam-detail .detail-box-close"
->>>>>>> 9f87c284
+  考试关闭按钮: ".exam-detail .detail-box-close"