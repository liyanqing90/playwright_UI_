test_cases:
#  - name: test_create_script
#    fixtures: [ login ]
#  - name: test_script_library
#    fixtures: [ login ]
#    depends_on: [ test_create_script ]
  - name: test_su_cai
    fixtures: [ login ]
<<<<<<< HEAD
  - name: test_script_library
    fixtures: [ login ]
    depends_on: [ test_create_script ]
  - name: test_ji_qiao
    fixtures: [ login ]
  - name: test_ling_gan
    fixtures: [ login ]
=======
>>>>>>> df389ded
<|MERGE_RESOLUTION|>--- conflicted
+++ resolved
@@ -1,12 +1,11 @@
 test_cases:
-#  - name: test_create_script
-#    fixtures: [ login ]
-#  - name: test_script_library
-#    fixtures: [ login ]
-#    depends_on: [ test_create_script ]
+  - name: test_create_script
+    fixtures: [ login ]
+  - name: test_script_library
+    fixtures: [ login ]
+    depends_on: [ test_create_script ]
   - name: test_su_cai
     fixtures: [ login ]
-<<<<<<< HEAD
   - name: test_script_library
     fixtures: [ login ]
     depends_on: [ test_create_script ]
@@ -14,5 +13,3 @@
     fixtures: [ login ]
   - name: test_ling_gan
     fixtures: [ login ]
-=======
->>>>>>> df389ded
